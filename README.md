--- conflicted
+++ resolved
@@ -1,11 +1,4 @@
-<<<<<<< HEAD
 # Code for working with the Kinodata3D-docked dataset and training binding affinity prediction models
-=======
-
-# kinodata-docked-rescore
-Rescoring the docked kinodata set
->>>>>>> dd4784d2
-
 ## Setup
 ### 1) Clone this repo
 ### 2) Set up Python environment
@@ -18,7 +11,7 @@
 ```
 pip install -e .
 ```
-### Obtain aw data
+### Obtain raw data
 The raw data, docked poses and kinase pdb files, can be obtained [from Zenodo](todo). After downloading the archiven extract it in the
 root directory of this repository
 ```
